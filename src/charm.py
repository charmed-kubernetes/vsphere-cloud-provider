#!/usr/bin/env python3
# Copyright 2022 Canonical Ltd.
# See LICENSE file for licensing details.
"""Dispatch logic for the vsphere CPI operator charm."""

import logging
from pathlib import Path
from typing import Optional

from ops.charm import CharmBase
from ops.framework import StoredState
from ops.main import main
from ops.model import (
    ActiveStatus,
    BlockedStatus,
    MaintenanceStatus,
    Relation,
    WaitingStatus,
)

from config import CharmConfig
from provider_manifests import VsphereProviderManifests
from requires_certificates import CertificatesRequires
from requires_kube_control import KubeControlRequires
from requires_vsphere_integration import VsphereIntegrationRequires
from storage_manifests import VsphereStorageManifests

log = logging.getLogger(__name__)


class VsphereCloudProviderCharm(CharmBase):
    """Dispatch logic for the VpshereCC operator charm."""

    CA_CERT_PATH = Path("/srv/kubernetes/ca.crt")

    stored = StoredState()

    def __init__(self, *args):
        super().__init__(*args)

        # Relation Validator and datastore
        self.integrator = VsphereIntegrationRequires(self)
        self.kube_control = KubeControlRequires(self)
        self.certificates = CertificatesRequires(self)
        # Config Validator and datastore
        self.charm_config = CharmConfig(self)

        self.CA_CERT_PATH.parent.mkdir(exist_ok=True)
        self.stored.set_default(
            config_hash=None,  # hashed value of the provider config once valid
            deployed=False,  # True if the config has been applied after new hash
        )
<<<<<<< HEAD
        self.controllers = {
            "provider": VsphereProviderManifests(
                self.app.name, self.charm_config, self.integrator, self.control_plane_relation
            ),
            "storage": VsphereStorageManifests(
                self.app.name,
                self.charm_config,
                self.integrator,
                self.control_plane_relation,
                self.model.uuid,
            ),
        }
=======
        self.manifests = VsphereManifests(
            self.app.name,
            self.charm_config,
            self.integrator,
            self.control_plane_relation,
            self.kube_control,
        )
>>>>>>> 18b5c02a

        self.framework.observe(self.on.kube_control_relation_created, self._kube_control)
        self.framework.observe(self.on.kube_control_relation_joined, self._kube_control)
        self.framework.observe(self.on.kube_control_relation_changed, self._merge_config)
        self.framework.observe(self.on.kube_control_relation_broken, self._merge_config)

        self.framework.observe(self.on.certificates_relation_created, self._merge_config)
        self.framework.observe(self.on.certificates_relation_changed, self._merge_config)
        self.framework.observe(self.on.certificates_relation_broken, self._merge_config)

        self.framework.observe(self.on.external_cloud_provider_relation_joined, self._merge_config)
        self.framework.observe(self.on.external_cloud_provider_relation_broken, self._merge_config)

        self.framework.observe(self.on.vsphere_integration_relation_joined, self._merge_config)
        self.framework.observe(self.on.vsphere_integration_relation_changed, self._merge_config)
        self.framework.observe(self.on.vsphere_integration_relation_broken, self._merge_config)

        self.framework.observe(self.on.list_versions_action, self._list_versions)
        self.framework.observe(self.on.list_resources_action, self._list_resources)
        self.framework.observe(self.on.scrub_resources_action, self._scrub_resources)
        self.framework.observe(self.on.update_status, self._update_status)

        self.framework.observe(self.on.install, self._install_or_upgrade)
        self.framework.observe(self.on.upgrade_charm, self._install_or_upgrade)
        self.framework.observe(self.on.config_changed, self._merge_config)
        self.framework.observe(self.on.stop, self._cleanup)

    def _list_versions(self, event):
        result = {
            f"{ctrl} versions": "\n".join(sorted(str(_) for _ in _.releases))
            for ctrl, _ in self.controllers.items()
        }
        event.set_results(result)

    def _list_resources(self, event):
        ctrl_filter = [_.lower() for _ in event.params.get("controller", "").split()]
        if ctrl_filter:
            event.log(f"Filter controllers listing with {ctrl_filter}")
        ctrl_filter = set(ctrl_filter) or set(self.controllers.keys())

        res_filter = [_.lower() for _ in event.params.get("resources", "").split()]
        if res_filter:
            event.log(f"Filter resource listing with {res_filter}")
        res_filter = set(res_filter)

        correct, extra, missing = (
            set(),
            set(),
            set(),
        )

        for name, controller in self.controllers.items():
            if name not in ctrl_filter:
                continue
            current = controller.active_resources()
            expected = controller.expected_resources()
            for kind_ns, current_set in current.items():
                if not res_filter or kind_ns.kind.lower() in res_filter:
                    expected_set = expected[kind_ns]
                    correct |= current_set & expected_set
                    extra |= current_set - expected_set
                    missing |= expected_set - current_set

        result = {
            "correct": "\n".join(sorted(str(_) for _ in correct)),
            "extra": "\n".join(sorted(str(_) for _ in extra)),
            "missing": "\n".join(sorted(str(_) for _ in missing)),
        }
        result = {k: v for k, v in result.items() if v}
        event.set_results(result)
        return correct, extra, missing

    def _scrub_resources(self, event):
        _, extra, __ = self._list_resources(event)
        if extra:
            # either controller may be used to delete resources
            # Let's just use one of them.
            self.controllers["provider"].delete_resources(*extra)
            self._list_resources(event)

    def _update_status(self, _):
        if not self.stored.deployed:
            return

        unready = []
        for controller in self.controllers.values():
            for resource in controller.status():
                for cond in resource.status.conditions:
                    if cond.status != "True":
                        unready.append(f"{resource} not {cond.type}")
        if unready:
            self.unit.status = WaitingStatus(", ".join(sorted(unready)))
        else:
            self.unit.status = ActiveStatus("Ready")

            ver = ",".join(c.current_release for c in self.controllers.values())
            self.unit.set_workload_version(ver)

            versions = ", ".join(
                f"{app}={c.current_release}" for app, c in self.controllers.items()
            )
            self.model.status_set(versions)

    @property
    def control_plane_relation(self) -> Optional[Relation]:
        """Find a control-plane-node external-cloud-provider relation."""
        return self.model.get_relation("external-cloud-provider")

    def _kube_control(self, event=None):
        self.kube_control.set_auth_request(self.unit.name)
        return self._merge_config(event)

    def _check_kube_control(self, event):
        self.unit.status = MaintenanceStatus("Evaluating kubernetes authentication.")
        evaluation = self.kube_control.evaluate_relation(event)
        if evaluation:
            if "Waiting" in evaluation:
                self.unit.status = WaitingStatus(evaluation)
            else:
                self.unit.status = BlockedStatus(evaluation)
            return False
        if not self.kube_control.get_auth_credentials(self.unit.name):
            self.unit.status = WaitingStatus("Waiting for kube-control: unit credentials")
            return False
        self.kube_control.create_kubeconfig(
            self.CA_CERT_PATH, "/root/.kube/config", "root", self.unit.name
        )
        self.kube_control.create_kubeconfig(
            self.CA_CERT_PATH, "/home/ubuntu/.kube/config", "ubuntu", self.unit.name
        )
        return True

    def _check_certificates(self, event):
        self.unit.status = MaintenanceStatus("Evaluating certificates.")
        evaluation = self.certificates.evaluate_relation(event)
        if evaluation:
            if "Waiting" in evaluation:
                self.unit.status = WaitingStatus(evaluation)
            else:
                self.unit.status = BlockedStatus(evaluation)
            return False
        self.CA_CERT_PATH.write_text(self.certificates.ca)
        return True

    def _check_vsphere_relation(self, event):
        self.unit.status = MaintenanceStatus("Evaluating vsphere.")
        evaluation = self.integrator.evaluate_relation(event)
        if evaluation:
            if "Waiting" in evaluation:
                self.unit.status = WaitingStatus(evaluation)
            else:
                self.unit.status = BlockedStatus(evaluation)
            return False
        return True

    def _check_config(self):
        self.unit.status = MaintenanceStatus("Evaluating charm config.")
        evaluation = self.charm_config.evaluate()
        if evaluation:
            self.unit.status = BlockedStatus(evaluation)
            return False
        return True

    def _merge_config(self, event=None):
        if not self._check_vsphere_relation(event):
            return

        if not self._check_certificates(event):
            return

        if not self._check_kube_control(event):
            return

        if not self._check_config():
            return

        self.unit.status = MaintenanceStatus("Evaluating Manifests")
        for controller in self.controllers.values():
            evaluation = controller.evaluate()
            if evaluation:
                self.unit.status = BlockedStatus(evaluation)
                return

            new_hash = controller.hash()
            if new_hash == self.stored.config_hash:
                return

        self.stored.config_hash = new_hash
        self.stored.deployed = False
        self._install_or_upgrade()

    def _install_or_upgrade(self, _event=None):
        if not self.stored.config_hash:
            return
        self.unit.status = MaintenanceStatus("Deploying vSphere Cloud Provider")
        self.unit.set_workload_version("")
        for controller in self.controllers.values():
            controller.apply_manifests()
        self.stored.deployed = True

    def _cleanup(self, _event):
        if self.stored.config_hash:
            self.unit.status = MaintenanceStatus("Cleaning up vSphere Cloud Provider")
            for controller in self.controllers.values():
                controller.delete_manifests(ignore_unauthorized=True)
        self.unit.status = MaintenanceStatus("Shutting down")


if __name__ == "__main__":
    main(VsphereCloudProviderCharm)<|MERGE_RESOLUTION|>--- conflicted
+++ resolved
@@ -50,28 +50,23 @@
             config_hash=None,  # hashed value of the provider config once valid
             deployed=False,  # True if the config has been applied after new hash
         )
-<<<<<<< HEAD
         self.controllers = {
             "provider": VsphereProviderManifests(
-                self.app.name, self.charm_config, self.integrator, self.control_plane_relation
+                self.app.name,
+                self.charm_config,
+                self.integrator,
+                self.control_plane_relation,
+                self.kube_control,
             ),
             "storage": VsphereStorageManifests(
                 self.app.name,
                 self.charm_config,
                 self.integrator,
                 self.control_plane_relation,
+                self.kube_control,
                 self.model.uuid,
             ),
         }
-=======
-        self.manifests = VsphereManifests(
-            self.app.name,
-            self.charm_config,
-            self.integrator,
-            self.control_plane_relation,
-            self.kube_control,
-        )
->>>>>>> 18b5c02a
 
         self.framework.observe(self.on.kube_control_relation_created, self._kube_control)
         self.framework.observe(self.on.kube_control_relation_joined, self._kube_control)
